--- conflicted
+++ resolved
@@ -10,10 +10,7 @@
   fn add_funds_to_question(ref self: T, question_id: u256, value: u256);
   fn submit_answer(ref self: T, question_id: u256, description: ByteArray) -> AnswerId;
   fn get_answer(self: @T, answer_id: u256) -> Answer;
-<<<<<<< HEAD
   fn get_answers(self: @T, question_id: u256) -> Array<Answer>;
-=======
->>>>>>> 9999a169
   fn mark_answer_as_correct(ref self: T, question_id: u256, answer_id: u256);
   fn get_correct_answer(self: @T, question_id: u256) -> AnswerId;
 
@@ -39,15 +36,20 @@
   use super::{Question, Answer, QuestionStatus, QuestionId, AnswerId, IStarkOverflow};
   use super::{IStarkOverflowTokenDispatcher, IStarkOverflowTokenDispatcherTrait};
   use starknet::{get_caller_address, get_contract_address, ContractAddress};
-<<<<<<< HEAD
   use starknet::storage::{StoragePointerReadAccess, StoragePointerWriteAccess, StoragePathEntry, Map, Vec, VecTrait, MutableVecTrait};
-=======
-  use starknet::storage::{StoragePointerReadAccess, StoragePointerWriteAccess, StoragePathEntry, Map};
->>>>>>> 9999a169
   use openzeppelin::access::ownable::OwnableComponent;
   use openzeppelin_token::erc20::{ERC20Component, ERC20HooksEmptyImpl};
   use stark_overflow::events::{QuestionAnswered, ChosenAnswer, QuestionStaked, ReputationAdded, StakeStarted, StakeWithdrawn};
 
+  component!(path: ERC20Component, storage: erc20, event: ERC20Event);
+  component!(path: OwnableComponent, storage: ownable, event: OwnableEvent);
+  
+  #[abi(embed_v0)]
+  impl OwnableMixinImpl = OwnableComponent::OwnableMixinImpl<ContractState>;
+  impl InternalImpl = OwnableComponent::InternalImpl<ContractState>;
+  impl ERC20Impl = ERC20Component::ERC20Impl<ContractState>;
+
+   
   component!(path: ERC20Component, storage: erc20, event: ERC20Event);
   component!(path: OwnableComponent, storage: ownable, event: OwnableEvent);
   
@@ -72,6 +74,20 @@
     #[flat]
     ERC20Event: ERC20Component::Event,
   }
+  #[event]
+  #[derive(Drop, starknet::Event)]
+  pub enum Event {
+    QuestionAnswered: QuestionAnswered,
+    QuestionStaked: QuestionStaked,
+    ChosenAnswer: ChosenAnswer,
+    ReputationAdded: ReputationAdded,
+    StakeStarted: StakeStarted,
+    StakeWithdrawn: StakeWithdrawn,
+    #[flat]
+    OwnableEvent: OwnableComponent::Event,
+    #[flat]
+    ERC20Event: ERC20Component::Event,
+  }
 
   #[storage]
   struct Storage {
@@ -79,19 +95,14 @@
     last_question_id: u256,
     answers: Map<u256, Answer>,
     last_answer_id: u256,
-<<<<<<< HEAD
     question_id_answers_ids: Map<u256, Vec<u256>>,
     question_id_chosen_answer_id: Map<u256, u256>,
-=======
-    questionIdAnswerId: Map<u256, u256>,
->>>>>>> 9999a169
     governance_token_dispatcher: IStarkOverflowTokenDispatcher,
 
     // Question staking storage
     question_stakes: Map<(ContractAddress, u256), u256>, // (user, question_id) -> amount
     total_question_stakes: Map<u256, u256>, // question_id -> total staked
     reputation: Map<ContractAddress, u256>,
-<<<<<<< HEAD
 
     // Staking related storage
     staked_balances: Map<ContractAddress, u256>,
@@ -111,6 +122,13 @@
 
     self.staking_rewards_rate.write(10000000000000000); // 0.01 tokens per second per token staked
   }
+  #[constructor]
+  fn constructor(ref self: ContractState, governance_token_address: ContractAddress) {
+    self.ownable.initializer(get_caller_address());
+    self.governance_token_dispatcher.write(IStarkOverflowTokenDispatcher { contract_address: governance_token_address});
+
+    self.staking_rewards_rate.write(10000000000000000); // 0.01 tokens per second per token staked
+  }
 
   #[abi(embed_v0)]
   impl StarkOverflow of super::IStarkOverflow<ContractState> {
@@ -126,7 +144,25 @@
       
       question_id
     }
-
+  #[abi(embed_v0)]
+  impl StarkOverflow of super::IStarkOverflow<ContractState> {
+    fn ask_question(ref self: ContractState, description: ByteArray, value: u256) -> QuestionId {
+      let caller = get_caller_address();
+      let question_id = self.last_question_id.read() + 1;
+      let _question = Question { id: question_id, author: caller, description, value, status: QuestionStatus::Open };
+      
+      self.stake_on_question(question_id, value);
+      
+      self.questions.entry(question_id).write(_question);
+      self.last_question_id.write(question_id);
+      
+      question_id
+    }
+
+    fn get_question(self: @ContractState, question_id: u256) -> Question {
+      let found_question = self.questions.entry(question_id).read();
+      found_question
+    }
     fn get_question(self: @ContractState, question_id: u256) -> Question {
       let found_question = self.questions.entry(question_id).read();
       found_question
@@ -154,54 +190,8 @@
       
       self.stake_on_question(question_id, value);
 
-=======
-
-    // Staking related storage
-    staked_balances: Map<ContractAddress, u256>,
-    staking_start_time: Map<ContractAddress, u64>,
-    staking_rewards_rate: u256,
-
-    #[substorage(v0)]
-    ownable: OwnableComponent::Storage,
-    #[substorage(v0)]
-    erc20: ERC20Component::Storage,
-  }
-
-  #[constructor]
-  fn constructor(ref self: ContractState, governance_token_address: ContractAddress) {
-    self.ownable.initializer(get_caller_address());
-    self.governance_token_dispatcher.write(IStarkOverflowTokenDispatcher { contract_address: governance_token_address});
-
-    self.staking_rewards_rate.write(10000000000000000); // 0.01 tokens per second per token staked
-  }
-
-  #[abi(embed_v0)]
-  impl StarkOverflow of super::IStarkOverflow<ContractState> {
-    fn ask_question(ref self: ContractState, description: ByteArray, value: u256) -> QuestionId {
-      let caller = get_caller_address();
-      let question_id = self.last_question_id.read() + 1;
-      let _question = Question { id: question_id, author: caller, description, value, status: QuestionStatus::Open };
-      
-      self.stake_on_question(question_id, value);
-      
-      self.questions.entry(question_id).write(_question);
-      self.last_question_id.write(question_id);
-      
-      question_id
-    }
-
-    fn get_question(self: @ContractState, question_id: u256) -> Question {
-      let found_question = self.questions.entry(question_id).read();
-      found_question
-    }
-
-    fn add_funds_to_question(ref self: ContractState, question_id: u256, value: u256) {
-      let mut found_question = self.questions.entry(question_id).read();
-      found_question.value += value;
-      
-      self.stake_on_question(question_id, value);
-
->>>>>>> 9999a169
+      self.questions.entry(question_id).write(found_question);
+    }
       self.questions.entry(question_id).write(found_question);
     }
 
@@ -209,16 +199,17 @@
       let caller = get_caller_address();
       let answer_id = self.last_answer_id.read() + 1;
       let answer = Answer { id: answer_id, author: caller, description, question_id };
+    fn submit_answer(ref self: ContractState, question_id: u256, description: ByteArray) -> AnswerId {
+      let caller = get_caller_address();
+      let answer_id = self.last_answer_id.read() + 1;
+      let answer = Answer { id: answer_id, author: caller, description, question_id };
 
       self.answers.entry(answer_id).write(answer);
       self.last_answer_id.write(answer_id);
 
-<<<<<<< HEAD
       let answers_ids = self.question_id_answers_ids.entry(question_id);
       answers_ids.append().write(answer_id);
 
-=======
->>>>>>> 9999a169
       // Emit event with all required fields
       self.emit(QuestionAnswered { 
         id: answer_id, 
@@ -229,30 +220,48 @@
       
       answer_id
     }
+      // Emit event with all required fields
+      self.emit(QuestionAnswered { 
+        id: answer_id, 
+        question_id, 
+        answer_id, 
+        date: starknet::get_block_timestamp().into(), 
+      });
+      
+      answer_id
+    }
 
     fn get_answer(self: @ContractState, answer_id: u256) -> Answer {
       let found_answer = self.answers.entry(answer_id).read();
       found_answer
     }
+    fn get_answer(self: @ContractState, answer_id: u256) -> Answer {
+      let found_answer = self.answers.entry(answer_id).read();
+      found_answer
+    }
 
     fn mark_answer_as_correct(ref self: ContractState, question_id: u256, answer_id: u256) {
       let caller = get_caller_address();
       let question_author = self.get_question(question_id).author;
-
+    fn mark_answer_as_correct(ref self: ContractState, question_id: u256, answer_id: u256) {
+      let caller = get_caller_address();
+      let question_author = self.get_question(question_id).author;
+
+      assert!(caller == question_author, "Only the author of the question can mark the answer as correct");
       assert!(caller == question_author, "Only the author of the question can mark the answer as correct");
 
       let found_answer = self.get_answer(answer_id);
       assert!(found_answer.question_id == question_id, "The specified answer does not exist for this question");
+      let found_answer = self.get_answer(answer_id);
+      assert!(found_answer.question_id == question_id, "The specified answer does not exist for this question");
 
       let found_question = self.questions.entry(question_id).read();
       assert!(found_question.status == QuestionStatus::Open, "The question is already resolved");
+      let found_question = self.questions.entry(question_id).read();
+      assert!(found_question.status == QuestionStatus::Open, "The question is already resolved");
 
       self.questions.entry(question_id).write(Question { status: QuestionStatus::Resolved, ..found_question });
-<<<<<<< HEAD
       self.question_id_chosen_answer_id.entry(question_id).write(answer_id);
-=======
-      self.questionIdAnswerId.entry(question_id).write(answer_id);
->>>>>>> 9999a169
       
       // Emit event with all required fields
       self.emit(ChosenAnswer { 
@@ -268,13 +277,8 @@
     }
 
     fn get_correct_answer(self: @ContractState, question_id: u256) -> AnswerId {
-<<<<<<< HEAD
       let found_correct_answer_id = self.question_id_chosen_answer_id.entry(question_id).read();
       found_correct_answer_id
-=======
-      let found_corret_answer_id = self.questionIdAnswerId.entry(question_id).read();
-      found_corret_answer_id
->>>>>>> 9999a169
     }
       
     fn stake_on_question(ref self: ContractState, question_id: u256, amount: u256) {
@@ -303,7 +307,6 @@
     fn get_total_staked_on_question(self: @ContractState, question_id: u256) -> u256 {
       self.total_question_stakes.read(question_id)
     }
-<<<<<<< HEAD
 
     fn get_staked_amount(self: @ContractState, staker: ContractAddress, question_id: u256) -> u256 {
       self.question_stakes.read((staker, question_id))
@@ -320,24 +323,6 @@
       self._governance_token_dispatcher().transfer(answer_author, total_staked);
     }
 
-=======
-
-    fn get_staked_amount(self: @ContractState, staker: ContractAddress, question_id: u256) -> u256 {
-      self.question_stakes.read((staker, question_id))
-    }
-
-    fn distribute_rewards(ref self: ContractState, question_id: u256, answer_id: u256) {
-      let found_answer = self.get_answer(answer_id);
-      let answer_author = found_answer.author;
-
-      // Calculate rewards
-      let total_staked = self.get_total_staked_on_question(question_id);
-      
-      // Transfer rewards to the answer author
-      self._governance_token_dispatcher().transfer(answer_author, total_staked);
-    }
-
->>>>>>> 9999a169
     fn add_reputation(ref self: ContractState, user: ContractAddress, amount: u256) {
       // Only owner can add reputation
       self.ownable.assert_only_owner();

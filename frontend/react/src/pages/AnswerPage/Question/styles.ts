--- conflicted
+++ resolved
@@ -354,7 +354,21 @@
     background: #9ca3af;
     cursor: not-allowed;
   }
-<<<<<<< HEAD
+  
+  @media (max-width: 768px) {
+    padding: 6px 10px;
+    font-size: 0.9rem;
+  }
+
+  @media (max-width: 480px) {
+    padding: 5px 8px;
+    font-size: 0.85rem;
+  }
+
+  @media (max-width: 320px) {
+    padding: 4px 6px;
+    font-size: 0.8rem;
+  }
 `
 export const StarkOverflowToken = styled.img`
   width: 1.8rem;
@@ -365,22 +379,4 @@
   align-items: center;
   gap: 0.5rem;
   min-width: 30px;
-`;
-=======
-
-  @media (max-width: 768px) {
-    padding: 6px 10px;
-    font-size: 0.9rem;
-  }
-
-  @media (max-width: 480px) {
-    padding: 5px 8px;
-    font-size: 0.85rem;
-  }
-
-  @media (max-width: 320px) {
-    padding: 4px 6px;
-    font-size: 0.8rem;
-  }
-`
->>>>>>> a72acc12
+`;
"use client"

import React from "react"

<<<<<<< HEAD
import { useState, useRef, useContext } from "react"
import { useAccount, useSendTransaction } from "@starknet-react/core"
=======
import { useState, useRef, useContext, Suspense } from "react"
import { useAccount } from "@starknet-react/core"
>>>>>>> 05088764
import { Code, FileArrowUp, Image, Link as LinkIcon, TextBolder, TextItalic, X } from "phosphor-react"
import {
  EditorContainer,
  EditorToolbar,
  ToolbarButton,
  EditorTextarea,
  EditorPreview,
  EditorTabs,
  EditorTab,
  SubmitButton,
  ErrorMessage,
  FileUploadArea,
  UploadProgress,
  UploadedFilePreview,
  UploadedImage,
  RemoveFileButton,
} from "./styles"
import { AnswersContext } from "../providers/AnswersProvider/answersContext"
import { shortenAddress } from "@utils/shortenAddress"
import { useWallet } from "@hooks/useWallet"
import { useStatusMessage } from "@hooks/useStatusMessage"
import { NavLink } from "react-router-dom"
import { formatters } from "@utils/formatters"
import { useContract } from "@hooks/useContract"


// Import dynamic components for markdown rendering
const ReactMarkdown = React.lazy(() => import("react-markdown"))
const remarkGfm = await import("remark-gfm").then((mod) => mod.default || mod)

// Mock file upload service
const uploadFile = async (file: File): Promise<{ id: string; url: string; name: string }> => {
  return new Promise((resolve) => {
    setTimeout(() => {
      // Create a temporary object URL for the file
      const objectUrl = URL.createObjectURL(file)
      resolve({
        id: `file_${Math.random().toString(36).substring(2, 15)}`,
        url: objectUrl,
        name: file.name,
      })
    }, 1000)
  })
}

interface AnswerEditorProps {
  questionId: string;
}

export function AnswerEditor({ questionId }: AnswerEditorProps) {
  const [content, setContent] = useState("")
  const [activeTab, setActiveTab] = useState<"write" | "preview">("write")
  const [isSubmitting, setIsSubmitting] = useState(false)
  const [transactionHash, setTransactionHash] = useState<string | null>(null)
  const [error, setError] = useState<string | null>(null)
  const textAreaRef = useRef<HTMLTextAreaElement>(null)
  const fileInputRef = useRef<HTMLInputElement>(null)

  // File upload state
  const [isUploading, setIsUploading] = useState(false)
  const [uploadProgress, setUploadProgress] = useState(0)
  const [uploadedFiles, setUploadedFiles] = useState<Array<{ id: string; url: string; name: string }>>([])

  const { isConnected, address } = useAccount()
  const { openConnectModal } = useWallet()
  const { answers, setAnswers } = useContext(AnswersContext)
  const { setStatusMessage } = useStatusMessage()

  const { contract } = useContract()


  // Handle tab switching
  const handleTabChange = (tab: "write" | "preview") => {
    setActiveTab(tab)
  }

  // Insert markdown formatting
  const insertMarkdown = (markdownSyntax: string, placeholder = "") => {
    if (!textAreaRef.current) return

    const textarea = textAreaRef.current
    const start = textarea.selectionStart
    const end = textarea.selectionEnd
    const selectedText = content.substring(start, end)

    let newText = ""
    if (selectedText) {
      // If text is selected, wrap it with markdown syntax
      newText = content.substring(0, start) + markdownSyntax.replace(placeholder, selectedText) + content.substring(end)
    } else {
      // If no text is selected, just insert the markdown syntax with placeholder
      newText = content.substring(0, start) + markdownSyntax + content.substring(end)
    }

    setContent(newText)

    // Focus back on textarea and set cursor position
    setTimeout(() => {
      textarea.focus()
      const newCursorPos = start + markdownSyntax.indexOf(placeholder) + (selectedText ? selectedText.length : 0)
      textarea.setSelectionRange(newCursorPos, newCursorPos)
    }, 0)
  }

  // Handle file upload
  const handleFileUpload = async (e: React.ChangeEvent<HTMLInputElement>) => {
    if (e.target.files && e.target.files.length > 0) {
      const file = e.target.files[0]

      // Check if it's an image
      if (file.type.startsWith("image/")) {
        setIsUploading(true)
        setUploadProgress(0)

        // Simulate upload progress
        const progressInterval = setInterval(() => {
          setUploadProgress((prev) => {
            const newProgress = prev + Math.random() * 20
            return newProgress >= 90 ? 90 : newProgress
          })
        }, 200)

        try {
          // Upload the file
          const uploadedFile = await uploadFile(file)

          // Clear the interval and set progress to 100%
          clearInterval(progressInterval)
          setUploadProgress(100)

          // Add to uploaded files
          setUploadedFiles((prev) => [...prev, uploadedFile])

          // Add image markdown to content
          const imageMarkdown = `![${file.name}](${uploadedFile.url})\n`
          setContent(content + imageMarkdown)

          // Reset upload state after a delay
          setTimeout(() => {
            setIsUploading(false)
            setUploadProgress(0)
          }, 500)
        } catch (error) {
          console.error("File upload failed:", error)
          clearInterval(progressInterval)
          setIsUploading(false)
          setUploadProgress(0)
        }
      }
    }

    // Reset file input
    if (fileInputRef.current) {
      fileInputRef.current.value = ""
    }
  }

  // Remove uploaded file
  const handleRemoveFile = async (fileId: string, fileUrl: string, e: React.MouseEvent) => {
    e.preventDefault()
    e.stopPropagation()

    // Remove from state
    setUploadedFiles((prev) => prev.filter((f) => f.id !== fileId))

    // Remove from content - find the markdown for this image and remove it
    const regex = new RegExp(`!\\[.*?\\]$${fileUrl.replace(/[.*+?^${}()|[\]\\]/g, "\\$&")}$\\n?`, "g")
    setContent(content.replace(regex, ""))

    // Revoke object URL to prevent memory leaks
    URL.revokeObjectURL(fileUrl)
  }

  const onAnswerSubmitted = (newAnswer: string) => {
    // Add the new answer to the list
    setAnswers([
      ...answers,
      {
        id: `a${answers.length + 1}`,
        authorAddress: address || "0x0",
        authorName: shortenAddress(address || "0x0") || "Anonymous",
        content: newAnswer,
        timestamp: "Just now",
        isCorrect: false,
        votes: 0,
      },
    ])

    setStatusMessage({
      type: "success",
      message: "Your answer has been submitted successfully!",
    })

    // Clear status message after 5 seconds
    setTimeout(() => {
      setStatusMessage({ type: null, message: "" })
    }, 5000)
  }

  // send submit request
    const { sendAsync, error: sendError } = useSendTransaction({
      calls:
        contract && address && content.trim() && questionId && isConnected
          ? [
            // eslint-disable-next-line @typescript-eslint/ban-ts-comment
            //@ts-expect-error
            contract.populate("submit_answer", [formatters.numberToBigInt(Number(questionId)), content])

          ]
          : undefined,
    })



  // Handle answer submission
  const handleSubmit = async () => {
    // Validate content
    if (!content.trim()) {
      setError("Answer cannot be empty")
      return
    }

    // Check if user is connected
    if (!isConnected) {
      openConnectModal()
      return
    }

    setIsSubmitting(true)
    setError(null)

    try {
      // Submit answer to contract
      const response = await sendAsync()

      setTransactionHash(response.transaction_hash)
      
      if (response.transaction_hash && !sendError) {
        // Show success message
        setTimeout(() => {
        setStatusMessage({
          type: "success",
          message: response.transaction_hash 
            ? `Answer submitted successfully! Transaction: ${response.transaction_hash}`
            : "Answer submitted successfully!",
        })})

        // Reset the form
        setContent("")
        setActiveTab("write")
        setUploadedFiles([])
        
        // Clear success message after 5 seconds
        setTimeout(() => {
          setStatusMessage({ type: null, message: "" })
          onAnswerSubmitted(content)
        }, 5000)
      } else {
        // Handle submission failure
        setError(sendError ? sendError.message : "Failed to submit answer. Please try again.")
      } 
    } catch (err) {
      console.error("Error submitting answer:", err)
      setError("Failed to submit answer. Please try again")
    } finally {
      setIsSubmitting(false)
    }
  }

  // Custom components for ReactMarkdown
  const components = {
    img: ({ ...props }) => (
      <img
        src={props.src || "/placeholder.svg"}
        alt={props.alt || ""}
        style={{ maxWidth: "100%", borderRadius: "4px", margin: "8px 0" }}
      />
    ),
  }

  return (
    <EditorContainer>
      <h2>Answer this question</h2>

      <EditorTabs>
        <EditorTab type="button" active={activeTab === "write"} onClick={() => handleTabChange("write")}>
          Write
        </EditorTab>
        <EditorTab type="button" active={activeTab === "preview"} onClick={() => handleTabChange("preview")}>
          Preview
        </EditorTab>
      </EditorTabs>

      {activeTab === "write" ? (
        <>
          <EditorToolbar>
            <ToolbarButton type="button" title="Bold" onClick={() => insertMarkdown("**placeholder**", "placeholder")}>
              <TextBolder size={20} />
            </ToolbarButton>
            <ToolbarButton type="button" title="Italic" onClick={() => insertMarkdown("*placeholder*", "placeholder")}>
              <TextItalic size={20} />
            </ToolbarButton>
            <ToolbarButton
              type="button"
              title="Code"
              onClick={() => insertMarkdown("```\nplaceholder\n```", "placeholder")}
            >
              <Code size={20} />
            </ToolbarButton>
            <ToolbarButton
              type="button"
              title="Link"
              onClick={() => insertMarkdown("[placeholder](url)", "placeholder")}
            >
              <LinkIcon size={20} />
            </ToolbarButton>
            <ToolbarButton
              type="button"
              title="Upload Image"
              onClick={() => fileInputRef.current?.click()}
              disabled={isUploading}
            >
              <Image size={20} />
            </ToolbarButton>
          </EditorToolbar>

          <EditorTextarea
            ref={textAreaRef}
            value={content}
            onChange={(e) => setContent(e.target.value)}
            placeholder="Write your answer here... You can use markdown for formatting."
            rows={8}
          />

          <input
            type="file"
            ref={fileInputRef}
            style={{ display: "none" }}
            accept="image/*"
            onChange={handleFileUpload}
          />

          {isUploading ? (
            <UploadProgress value={uploadProgress}>
              <div style={{ width: `${uploadProgress}%` }}></div>
              <span>{Math.round(uploadProgress)}% Uploading...</span>
            </UploadProgress>
          ) : uploadedFiles.length === 0 ? (
            <FileUploadArea onClick={() => fileInputRef.current?.click()}>
              <FileArrowUp size={24} />
              <p>Click to upload images or drag and drop</p>
            </FileUploadArea>
          ) : (
            <UploadedFilePreview>
              {uploadedFiles.map((file) => (
                <div key={file.id}>
                  <UploadedImage src={file.url} alt={file.name} />
                  <RemoveFileButton onClick={(e) => handleRemoveFile(file.id, file.url, e)}>
                    <X size={16} />
                  </RemoveFileButton>
                </div>
              ))}
            </UploadedFilePreview>
          )}
        </>
      ) : (
        <EditorPreview>
          {content ? (
            <Suspense fallback={<p>Carregando visualização...</p>}>
              <ReactMarkdown remarkPlugins={[remarkGfm]} components={components}>
                {content}
              </ReactMarkdown>
          </Suspense>
          ) : (
            <p className="empty-preview">Your preview will appear here...</p>
          )}
        </EditorPreview>
      )}

      {error && <ErrorMessage>{error}</ErrorMessage>}

      <SubmitButton onClick={handleSubmit} disabled={isSubmitting }>
        {isSubmitting ? "Submitting..." : "Submit Answer"}
        {transactionHash && (
          <span>
            <NavLink to={`https://starkscan.io/tx/${transactionHash}`} target="_blank" rel="noopener noreferrer">
              View on Starkscan
            </NavLink>
          </span>
        )}
      </SubmitButton>
    </EditorContainer>
  )
}<|MERGE_RESOLUTION|>--- conflicted
+++ resolved
@@ -1,14 +1,8 @@
 "use client"
 
 import React from "react"
-
-<<<<<<< HEAD
-import { useState, useRef, useContext } from "react"
+import { useState, useRef, useContext, Suspense } from "react"
 import { useAccount, useSendTransaction } from "@starknet-react/core"
-=======
-import { useState, useRef, useContext, Suspense } from "react"
-import { useAccount } from "@starknet-react/core"
->>>>>>> 05088764
 import { Code, FileArrowUp, Image, Link as LinkIcon, TextBolder, TextItalic, X } from "phosphor-react"
 import {
   EditorContainer,

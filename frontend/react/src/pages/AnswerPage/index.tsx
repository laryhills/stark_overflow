--- conflicted
+++ resolved
@@ -63,7 +63,6 @@
     setRetryAttempts(prev => prev + 1)
   }
 
-<<<<<<< HEAD
   // Show contract initialization error
   if (!contractReady && !questionLoading) {
     return (
@@ -107,13 +106,6 @@
               Refresh Page
             </button>
           </div>
-=======
-  if (!contractReady) {
-    return (
-      <QuestionDetailContainer>
-        <div style={{ padding: "20px", textAlign: "center" }}>
-          <p>Contract not ready. Please try again later.</p>
->>>>>>> ae94933c
         </div>
       </QuestionDetailContainer>
     )

--- conflicted
+++ resolved
@@ -46,11 +46,6 @@
   // Fetch question data from contract
   useEffect(() => {
     if (questionId && contractReady) {
-<<<<<<< HEAD
-      console.log(`Fetching question with ID: ${questionId}`)
-
-=======
->>>>>>> ab4c13dd
       const loadQuestion = async () => {
         const contractQuestion = await fetchQuestion(questionId)
         if (contractQuestion) {

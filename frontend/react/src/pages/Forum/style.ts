import { rgba } from "polished";
import styled from "styled-components";

export const ForumContainer = styled.div`
  background: ${({ theme }) => theme.background};
  color: ${({ theme }) => theme.text};
  min-height: 100vh;
  padding: 20px;
  max-width: 900px;
  margin: auto;
  width: 100%;

  @media (max-width: 768px) {
    padding: 16px;
  }

  @media (max-width: 480px) {
    padding: 12px;
  }

  @media (max-width: 320px) {
    padding: 8px;
  }
`;

export const Header = styled.header`
  display: flex;
  justify-content: space-between;
  align-items: center;
  border-radius: 8px;
  gap: 16px;
  margin-bottom: 20px;

  @media (max-width: 768px) {
    flex-direction: column;
    align-items: stretch;
    gap: 12px;
  }

  @media (max-width: 480px) {
    gap: 8px;
  }
`;

export const Button = styled.button`
  background: #7c3aed;
  color: #fff;
  padding: 10px 20px;
  border-radius: 8px;
  border: none;
  cursor: pointer;
  font-weight: 600;
  font-size: 0.9rem;
  transition: background 0.2s;
  white-space: nowrap;
  min-width: 120px;

  &:hover {
    background: #6b28d9;
  }

  @media (max-width: 768px) {
    padding: 12px 16px;
    font-size: 1rem;
    min-width: auto;
    width: 100%;
  }

  @media (max-width: 480px) {
    padding: 10px 14px;
    font-size: 0.9rem;
  }
`;

export const ForumList = styled.div`
  margin-top: 20px;
  display: flex;
  flex-direction: column;
  gap: 12px;

  @media (max-width: 480px) {
    gap: 8px;
  }
`;

export const TopicCard = styled.div`
  background: ${({ theme }) => theme.forum.topicCard.background};
  padding: 15px;
  border-radius: 8px;
  margin-bottom: 10px;
  display: flex;
  justify-content: space-between;
  align-items: center;
<<<<<<< HEAD
  transition: background 0.3s, box-shadow 0.2s, border-color 0.2s, transform 0.2s cubic-bezier(0.22, 1, 0.36, 1);
  box-shadow: ${({ theme }) => theme.shadow.sm};
  border: 1.5px solid ${({ theme }) => theme.forum.topicCard.border};
=======
  transition: background 0.3s;
  gap: 12px;
>>>>>>> a72acc12

  &:hover {
    background: ${({ theme }) => theme.forum.topicCard.backgroundHover};
    box-shadow: ${({ theme }) => theme.shadow.md};
    border-color: ${({ theme }) => theme.primaryLight};
    transform: translateY(-6px) scale(1.02);
    cursor: pointer;
  }
<<<<<<< HEAD
  &:active {
    transform: translateY(2px) scale(0.98);
=======

  @media (max-width: 768px) {
    flex-direction: column;
    align-items: flex-start;
    gap: 12px;
    padding: 12px;
  }

  @media (max-width: 480px) {
    padding: 10px;
    gap: 8px;
>>>>>>> a72acc12
  }
`;

export const TopicInfo = styled.section`
  display: flex;
  align-items: center;
  max-width: 27rem;
  width: 100%;
  gap: 12px;

  @media (max-width: 768px) {
    max-width: none;
    width: 100%;
  }

  @media (max-width: 480px) {
    gap: 8px;
  }
`;

export const TopicAvatar = styled.img`
  width: 3.25rem;
  height: 3.25rem;
  border-radius: 50%;
  margin-right: 1rem;
  flex-shrink: 0;

  @media (max-width: 768px) {
    width: 2.5rem;
    height: 2.5rem;
    margin-right: 0.75rem;
  }

  @media (max-width: 480px) {
    width: 2rem;
    height: 2rem;
    margin-right: 0.5rem;
  }
`;

export const TopicTitle = styled.div`
  display: flex;
  align-items: center;
  gap: 10px;
  flex: 1;
  min-width: 0;

  h3 {
    width: 100%;
    word-break: break-word;
    font-size: 1rem;
    color: ${({ theme }) => theme.forum.topicCard.text};
    font-weight: bold;
    line-height: 1.19rem;
    margin: 0;
  }

  @media (max-width: 768px) {
    align-items: flex-start;
    gap: 8px;

    h3 {
      font-size: 0.9rem;
      line-height: 1.2rem;
    }
  }

  @media (max-width: 480px) {
    h3 {
      font-size: 0.85rem;
      line-height: 1.1rem;
    }
  }
`;

export const TopicMeta = styled.span`
  display: flex;
  flex-direction: column;
  margin-top: 0.5rem;
  margin-bottom: 0.25rem;
  color: ${({ theme }) => theme.forum.topicCard.meta};
  font-size: 0.9rem;
  font-weight: bold;

  time {
    font-size: 0.8rem;
    font-weight: normal;
  }

  @media (max-width: 768px) {
    font-size: 0.8rem;
    margin-top: 0.25rem;
    margin-bottom: 0.125rem;

    time {
      font-size: 0.7rem;
    }
  }

  @media (max-width: 480px) {
    font-size: 0.75rem;

    time {
      font-size: 0.65rem;
    }
  }
`;

export const TopicFooter = styled.footer`
  display: flex;
  align-items: center;
  justify-content: space-between;
  gap: 0.5rem;
  margin-left: auto;
  min-width: 100px;

  @media (max-width: 768px) {
    margin-left: 0;
    min-width: auto;
    width: 100%;
    justify-content: flex-end;
  }

  @media (max-width: 480px) {
    gap: 0.25rem;
  }
`;<|MERGE_RESOLUTION|>--- conflicted
+++ resolved
@@ -91,14 +91,10 @@
   display: flex;
   justify-content: space-between;
   align-items: center;
-<<<<<<< HEAD
   transition: background 0.3s, box-shadow 0.2s, border-color 0.2s, transform 0.2s cubic-bezier(0.22, 1, 0.36, 1);
   box-shadow: ${({ theme }) => theme.shadow.sm};
   border: 1.5px solid ${({ theme }) => theme.forum.topicCard.border};
-=======
-  transition: background 0.3s;
   gap: 12px;
->>>>>>> a72acc12
 
   &:hover {
     background: ${({ theme }) => theme.forum.topicCard.backgroundHover};
@@ -107,10 +103,9 @@
     transform: translateY(-6px) scale(1.02);
     cursor: pointer;
   }
-<<<<<<< HEAD
   &:active {
     transform: translateY(2px) scale(0.98);
-=======
+  }
 
   @media (max-width: 768px) {
     flex-direction: column;
@@ -122,7 +117,6 @@
   @media (max-width: 480px) {
     padding: 10px;
     gap: 8px;
->>>>>>> a72acc12
   }
 `;
 

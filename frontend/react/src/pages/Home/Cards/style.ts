--- conflicted
+++ resolved
@@ -22,7 +22,6 @@
   display: flex;
   align-items: center;
   background-color: ${(props) => props.theme.cardBackground};
-<<<<<<< HEAD
   padding: 2.5rem 2rem;
   border-radius: 16px;
   border: 1.5px solid ${(props) => props.theme.borderColor};
@@ -37,35 +36,18 @@
   }
   &:active {
     transform: translateY(2px) scale(0.98);
-=======
-  padding: 2rem 1.25rem;
-  border-radius: 8px;
-  border: 1px solid ${(props) => props.theme.borderColor};
-  transition: transform 0.2s, box-shadow 0.2s;
-  min-height: 120px;
-
-  &:hover {
-    transform: translateY(-2px);
-    box-shadow: 0 4px 12px rgba(0, 0, 0, 0.1);
->>>>>>> a72acc12
   }
 
   img {
     width: 72px;
     height: 68px;
-<<<<<<< HEAD
     border-radius: 12px;
     box-shadow: ${(props) => props.theme.shadow.sm};
-=======
-    border-radius: 50%;
-    flex-shrink: 0;
->>>>>>> a72acc12
   }
 
   section {
     display: flex;
     flex-direction: column;
-<<<<<<< HEAD
     margin-left: 1.5rem;
 
     small {
@@ -73,115 +55,23 @@
       color: ${(props) => props.theme.textTertiary};
       letter-spacing: 0.05em;
       font-weight: 500;
-=======
-    flex: 1;
-    min-width: 0;
-
-    small {
-      font-size: 0.625rem;
-      color: #8d8d99;
-      margin-bottom: 0.25rem;
->>>>>>> a72acc12
     }
-    
     strong {
       font-size: 1.15rem;
       font-weight: 700;
       color: ${(props) => props.theme.text};
-<<<<<<< HEAD
       margin-bottom: 0.25rem;
-=======
-      margin-bottom: 0.5rem;
-      word-break: break-word;
->>>>>>> a72acc12
     }
     div {
       display: flex;
       margin-top: 0.625rem;
       gap: 1rem;
-<<<<<<< HEAD
-=======
-      flex-wrap: wrap;
-
->>>>>>> a72acc12
       span {
         display: flex;
         gap: 0.25rem;
         font-size: 0.85rem;
         align-items: center;
-<<<<<<< HEAD
         color: ${(props) => props.theme.textSecondary};
-=======
-        white-space: nowrap;
-      }
-    }
-  }
-
-  @media (max-width: 768px) {
-    padding: 1.5rem 1rem;
-    min-height: 100px;
-
-    img {
-      width: 60px;
-      height: 56px;
-    }
-
-    section {
-      strong {
-        font-size: 0.9rem;
-      }
-
-      div span {
-        font-size: 0.7rem;
-      }
-    }
-  }
-
-  @media (max-width: 480px) {
-    padding: 1.25rem 0.75rem;
-    min-height: 90px;
-
-    img {
-      width: 48px;
-      height: 44px;
-    }
-
-    section {
-      strong {
-        font-size: 0.85rem;
-      }
-
-      div {
-        gap: 0.75rem;
-        
-        span {
-          font-size: 0.65rem;
-        }
-      }
-    }
-  }
-
-  @media (max-width: 320px) {
-    padding: 1rem 0.5rem;
-    min-height: 80px;
-
-    img {
-      width: 40px;
-      height: 36px;
-    }
-
-    section {
-      strong {
-        font-size: 0.8rem;
-      }
-
-      div {
-        gap: 0.5rem;
-        
-        span {
-          font-size: 0.6rem;
-        }
->>>>>>> a72acc12
       }
     }
   }

--- conflicted
+++ resolved
@@ -1,26 +1,37 @@
-import { formatters } from "./formatters"
-import { Question, Answer } from "@app-types/index"
-import { Question as ContractQuestion, Answer as ContractAnswer } from "../types/contract-types"
+import { formatters } from "./formatters";
+import { Question, Answer } from "@app-types/index";
+import {
+  Question as ContractQuestion,
+  Answer as ContractAnswer,
+} from "../types/contract-types";
 
 // Mock data generators for missing fields
 const generateMockTags = (): string[] => {
-  const allTags = ["starknet", "cairo", "blockchain", "smart-contracts", "defi", "nft", "web3"]
-  const count = Math.floor(Math.random() * 3) + 1 // 1-3 tags
-  return allTags.sort(() => 0.5 - Math.random()).slice(0, count)
-}
+  const allTags = [
+    "starknet",
+    "cairo",
+    "blockchain",
+    "smart-contracts",
+    "defi",
+    "nft",
+    "web3",
+  ];
+  const count = Math.floor(Math.random() * 3) + 1; // 1-3 tags
+  return allTags.sort(() => 0.5 - Math.random()).slice(0, count);
+};
 
 const generateMockTimestamp = (): string => {
-  const randomHours = Math.floor(Math.random() * 48) // 0-48 hours ago
+  const randomHours = Math.floor(Math.random() * 48); // 0-48 hours ago
 
   if (randomHours < 1) {
-    return "Just now"
+    return "Just now";
   } else if (randomHours < 24) {
-    return `${randomHours} hours ago`
+    return `${randomHours} hours ago`;
   } else {
-    const days = Math.floor(randomHours / 24)
-    return `${days} day${days > 1 ? 's' : ''} ago`
+    const days = Math.floor(randomHours / 24);
+    return `${days} day${days > 1 ? "s" : ""} ago`;
   }
-}
+};
 
 const generateMockRepository = (): string => {
   const repos = [
@@ -28,65 +39,72 @@
     "https://github.com/starknet-community/starknet-js",
     "https://github.com/xJonathanLEI/starkli",
     "https://github.com/MullerEsposito/stark_overflow",
-    ""
-  ]
-  return repos[Math.floor(Math.random() * repos.length)]
-}
+    "",
+  ];
+  return repos[Math.floor(Math.random() * repos.length)];
+};
 
 const generateMockAuthorName = (address: string): string => {
-  const names = ["Alice", "Bob", "Charlie", "Diana", "Eve", "Frank", "Grace", "Henry"]
-  const surnames = ["Smith", "Johnson", "Williams", "Brown", "Jones", "Garcia", "Miller", "Davis"]
+  const names = [
+    "Alice",
+    "Bob",
+    "Charlie",
+    "Diana",
+    "Eve",
+    "Frank",
+    "Grace",
+    "Henry",
+  ];
+  const surnames = [
+    "Smith",
+    "Johnson",
+    "Williams",
+    "Brown",
+    "Jones",
+    "Garcia",
+    "Miller",
+    "Davis",
+  ];
 
   // Use address to generate consistent name for same address
-  const nameIndex = parseInt(address.slice(-2), 16) % names.length
-  const surnameIndex = parseInt(address.slice(-4, -2), 16) % surnames.length
+  const nameIndex = parseInt(address.slice(-2), 16) % names.length;
+  const surnameIndex = parseInt(address.slice(-4, -2), 16) % surnames.length;
 
-  return `${names[nameIndex]} ${surnames[surnameIndex]}`
-}
+  return `${names[nameIndex]} ${surnames[surnameIndex]}`;
+};
 
-<<<<<<< HEAD
-// Convert contract Question to frontend Question
-export const contractQuestionToFrontend = (contractQuestion: ContractQuestion, totalStakedAmount?: string): Question => {
-  // convert author and value to hex address and number
-=======
-export const contractQuestionToFrontend = (contractQuestion: ContractQuestion): Question => {
->>>>>>> c7e73865
-  const authorAddress = formatters.bigIntToAddress(contractQuestion.author)
-  const status = formatters.formatStatus(contractQuestion.status)
-<<<<<<< HEAD
-  const authorName = generateMockAuthorName(authorAddress)
-
-  // Use provided totalStakedAmount if available, otherwise fall back to contract value
-  const stakeAmount = totalStakedAmount ? totalStakedAmount : (Number(value)).toFixed(2)
-=======
-  const authorName = generateMockAuthorName(authorAddress)  
-  const weiValue = formatters.bigIntToNumber(contractQuestion.value)
-  const decimalValue = formatters.convertWeiToDecimal(weiValue)
->>>>>>> c7e73865
+export const contractQuestionToFrontend = (
+  contractQuestion: ContractQuestion
+): Question => {
+  const authorAddress = formatters.bigIntToAddress(contractQuestion.author);
+  const status = formatters.formatStatus(contractQuestion.status);
+  const authorName = generateMockAuthorName(authorAddress);
+  const weiValue = formatters.bigIntToNumber(contractQuestion.value);
+  const decimalValue = formatters.convertWeiToDecimal(weiValue);
 
   return {
     id: contractQuestion.id.toString(),
-    title: contractQuestion.description.length > 60
-      ? contractQuestion.description.substring(0, 60) + "..."
-      : contractQuestion.description,
+    title:
+      contractQuestion.description.length > 60
+        ? contractQuestion.description.substring(0, 60) + "..."
+        : contractQuestion.description,
     content: contractQuestion.description,
     authorAddress: authorAddress,
     authorName,
     timestamp: generateMockTimestamp(),
-<<<<<<< HEAD
-    stakeAmount: stakeAmount,
-=======
     stakeAmount: decimalValue.toFixed(2),
->>>>>>> c7e73865
     tags: generateMockTags(),
     repositoryUrl: generateMockRepository(),
-    isOpen: status === "Open"
-  }
-}
+    isOpen: status === "Open",
+  };
+};
 
-export const contractAnswerToFrontend = (contractAnswer: ContractAnswer, isCorrect = false): Answer => {
-  const authorAddress = formatters.bigIntToAddress(contractAnswer.author)
-  const authorName = generateMockAuthorName(authorAddress)
+export const contractAnswerToFrontend = (
+  contractAnswer: ContractAnswer,
+  isCorrect = false
+): Answer => {
+  const authorAddress = formatters.bigIntToAddress(contractAnswer.author);
+  const authorName = generateMockAuthorName(authorAddress);
 
   return {
     id: contractAnswer.id.toString(),
@@ -95,6 +113,6 @@
     content: contractAnswer.description,
     timestamp: generateMockTimestamp(),
     isCorrect,
-    votes: Math.floor(Math.random() * 10) // Random votes for now
-  }
-}
+    votes: Math.floor(Math.random() * 10), // Random votes for now
+  };
+};